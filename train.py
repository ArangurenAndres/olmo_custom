import os
import pprint
import datetime
import torch
import yaml
import wandb  
import shutil
from olmo_core.train import TrainerConfig
from olmo_core.train.common import Duration
from olmo_core.train.trainer import Trainer
from olmo_core.utils import seed_all

from utils.dataloader import prepare_data
from utils.model import build_model
from utils.inference import InferenceCallback
from olmo_core.train.callbacks import Callback


def load_config(path="config.yaml"):
    with open(path, "r") as f:
        return yaml.safe_load(f)


class WandbLossCallback(Callback):
    """
    Logs loss to Weights & Biases after every step.
    """
    priority = 10

    def post_step(self):
        if self.trainer and hasattr(self.trainer.train_module, "loss"):
            loss = self.trainer.train_module.loss
            if isinstance(loss, torch.Tensor):
                loss = loss.item()
            wandb.log({"loss": loss, "step": self.trainer.global_step})


def run(config):
    seed_all(42)

<<<<<<< HEAD
=======
    save_dir = os.path.join(config["data_dir"], "checkpoints")
    work_dir = os.path.join(config["data_dir"], "trainer_work_dir")

    if os.path.exists(save_dir):
        print(f"Deleting old checkpoint directory: {save_dir}")
    shutil.rmtree(save_dir)
    os.makedirs(save_dir, exist_ok=True)
    os.makedirs(work_dir, exist_ok=True)


>>>>>>> 0173b60b
    device_str = config.get("device", "cuda" if torch.cuda.is_available() else "cpu")
    device = torch.device(device_str)

    if device.type == "cuda" and torch.cuda.is_available():
        torch.cuda.set_device(device.index if device.index is not None else 0)
        print(f"Running on CUDA device: {torch.cuda.current_device()} ({device})")
    else:
        print(f"Running on {device}")

    # ======= Initialize wandb run =======
    wandb.init(project="olmo_training", config=config)

    # ======= Print the full config and device =======
    print("\n========== Training Configuration ==========")
    pprint.pprint(config)
    print(f"Device: {device}")
    print("=============================================\n")

    total_tokens = config["steps"] * config["batch_size"] * config["sequence_length"]
    total_sequences = int(total_tokens * 1.1 / config["sequence_length"])

    dataloader, tokenizer_config = prepare_data(
        data_dir=config["data_dir"],
        total_sequences=total_sequences,
        sequence_length=config["sequence_length"],
        use_small_dataset=config.get("use_small_dataset", True)
    )

    model, train_module = build_model(
        vocab_size=tokenizer_config.padded_vocab_size(),
        device=device,
        sequence_length=config["sequence_length"],
        lr=config["learning_rate"],
        weight_decay=config["weight_decay"],
        betas=config["betas"]
    )

    save_dir = os.path.join(config["data_dir"], "checkpoints")
    work_dir = os.path.join(config["data_dir"], "trainer_work_dir")
    os.makedirs(save_dir, exist_ok=True)
    os.makedirs(work_dir, exist_ok=True)

    # ======= Callbacks =======
    inference_cb = InferenceCallback(
        model=model,
        tokenizer_config=tokenizer_config,
        prompt=config["inference_prompt"],
        interval=config["inference_interval"]
    )
    wandb_cb = WandbLossCallback()

    trainer_config = TrainerConfig(
        save_folder=save_dir,
        save_overwrite=True,
        work_dir=work_dir,
        metrics_collect_interval=1,
        cancel_check_interval=5,
        max_duration=Duration.steps(config["steps"]),
        device=str(device),
    ).with_callback("inference", inference_cb
    ).with_callback("wandb_loss", wandb_cb)

    trainer = trainer_config.build(train_module=train_module, data_loader=dataloader)

    print(f"Training for {config['steps']} steps on device: {device}\n")
    trainer.fit()
    print("\n Training complete")

    # ===== Save final model checkpoint =====
    final_checkpoint_path = os.path.join(save_dir, "final_model.pt")
    torch.save(model.state_dict(), final_checkpoint_path)
    print(f"\n Final model saved at: {final_checkpoint_path}")

    # ===== Finish wandb run =====
    wandb.finish()


if __name__ == "__main__":
    config = load_config()
    run(config)<|MERGE_RESOLUTION|>--- conflicted
+++ resolved
@@ -38,8 +38,6 @@
 def run(config):
     seed_all(42)
 
-<<<<<<< HEAD
-=======
     save_dir = os.path.join(config["data_dir"], "checkpoints")
     work_dir = os.path.join(config["data_dir"], "trainer_work_dir")
 
@@ -50,7 +48,6 @@
     os.makedirs(work_dir, exist_ok=True)
 
 
->>>>>>> 0173b60b
     device_str = config.get("device", "cuda" if torch.cuda.is_available() else "cpu")
     device = torch.device(device_str)
 
